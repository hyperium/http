--- conflicted
+++ resolved
@@ -1053,578 +1053,20 @@
         0,     0,     0,     0,     0,     0                              // 25x
 ];
 
-<<<<<<< HEAD
-=======
-#[cfg(any(not(debug_assertions), not(target_arch = "wasm32")))]
-/// This version is best under optimized mode, however in a wasm debug compile,
-/// the `eq` macro expands to 1 + 1 + 1 + 1... and wasm explodes when this chain gets too long
-/// See https://github.com/DenisKolodin/yew/issues/478
-// Precondition: table maps all bytes that are not valid single-byte UTF-8 to something that is.
 fn parse_hdr<'a>(
     data: &'a [u8],
     b: &'a mut [MaybeUninit<u8>; SCRATCH_BUF_SIZE],
     table: &[u8; 256],
 ) -> Result<HdrName<'a>, InvalidHeaderName> {
-    use self::StandardHeader::*;
-
-    let len = data.len();
-
-    // Precondition: each element of buf must be intitialized and must be 
-    // a valid single-byte UTF-8 codepoint.
-    let validate = |buf: &'a [MaybeUninit<u8>]| {
-        // Safety: follows from the precondtion
-        let buf = unsafe {slice_assume_init(buf)};
-        if buf.iter().any(|&b| b == 0) {
-            Err(InvalidHeaderName::new())
-        } else {
-            // Precondition: satified by the precondition of validate.
-            Ok(HdrName::custom(buf, true))
-        }
-    };
-
-    // Called as either eq!(b == b'a' b'b' b'c') or eq!(b[i] == b'a' b'b' b'c')
-    // Precondition: the first n elements of b (or the first n starting at i) must be
-    // intitialized, where n is the number of bytes listed after the '==' in the
-    // invocation.
-    macro_rules! eq {
-        (($($cmp:expr,)*) $v:ident[$n:expr] ==) => {
-            $($cmp) && *
-        };
-        (($($cmp:expr,)*) $v:ident[$n:expr] == $a:tt $($rest:tt)*) => {
-            // Safety: this arm is matched once for each byte after the '==' in the
-            // invocation (starting at 0 or i depending on the form of the call).  By
-            // the precondtion $v[$n] is intitialized for each such match.
-            eq!(($($cmp,)* unsafe {*($v[$n].as_ptr())} == $a ,) $v[$n+1] ==
-                $($rest)*)
-        };
-        ($v:ident == $($rest:tt)+) => {
-            eq!(() $v[0] == $($rest)+)
-        };
-        ($v:ident[$n:expr] == $($rest:tt)+) => {
-            eq!(() $v[$n] == $($rest)+)
-        };
-    }
-
-    // Post-condition: the first n elements of $d are intitialized to a valid
-    // single-byte UTF-8 codepoint where n is the third paramter to the macro. Note
-    // that this macro overwrite the first n elements of $d without dropping the
-    // existing contents (if any) but the elements of $d are u8's so no drop is
-    // necessary. The UTF-8 part of the post-condition follows from the precondition
-    // on table that is a part of parse_hdr().
-    macro_rules! to_lower {
-        ($d:ident, $src:ident, 1) => { $d[0] = MaybeUninit::new(table[$src[0] as usize]); };
-        ($d:ident, $src:ident, 2) => { to_lower!($d, $src, 1); $d[1] = MaybeUninit::new(table[$src[1] as usize]); };
-        ($d:ident, $src:ident, 3) => { to_lower!($d, $src, 2); $d[2] = MaybeUninit::new(table[$src[2] as usize]); };
-        ($d:ident, $src:ident, 4) => { to_lower!($d, $src, 3); $d[3] = MaybeUninit::new(table[$src[3] as usize]); };
-        ($d:ident, $src:ident, 5) => { to_lower!($d, $src, 4); $d[4] = MaybeUninit::new(table[$src[4] as usize]); };
-        ($d:ident, $src:ident, 6) => { to_lower!($d, $src, 5); $d[5] = MaybeUninit::new(table[$src[5] as usize]); };
-        ($d:ident, $src:ident, 7) => { to_lower!($d, $src, 6); $d[6] = MaybeUninit::new(table[$src[6] as usize]); };
-        ($d:ident, $src:ident, 8) => { to_lower!($d, $src, 7); $d[7] = MaybeUninit::new(table[$src[7] as usize]); };
-        ($d:ident, $src:ident, 9) => { to_lower!($d, $src, 8); $d[8] = MaybeUninit::new(table[$src[8] as usize]); };
-        ($d:ident, $src:ident, 10) => { to_lower!($d, $src, 9); $d[9] = MaybeUninit::new(table[$src[9] as usize]); };
-        ($d:ident, $src:ident, 11) => { to_lower!($d, $src, 10); $d[10] = MaybeUninit::new(table[$src[10] as usize]); };
-        ($d:ident, $src:ident, 12) => { to_lower!($d, $src, 11); $d[11] = MaybeUninit::new(table[$src[11] as usize]); };
-        ($d:ident, $src:ident, 13) => { to_lower!($d, $src, 12); $d[12] = MaybeUninit::new(table[$src[12] as usize]); };
-        ($d:ident, $src:ident, 14) => { to_lower!($d, $src, 13); $d[13] = MaybeUninit::new(table[$src[13] as usize]); };
-        ($d:ident, $src:ident, 15) => { to_lower!($d, $src, 14); $d[14] = MaybeUninit::new(table[$src[14] as usize]); };
-        ($d:ident, $src:ident, 16) => { to_lower!($d, $src, 15); $d[15] = MaybeUninit::new(table[$src[15] as usize]); };
-        ($d:ident, $src:ident, 17) => { to_lower!($d, $src, 16); $d[16] = MaybeUninit::new(table[$src[16] as usize]); };
-        ($d:ident, $src:ident, 18) => { to_lower!($d, $src, 17); $d[17] = MaybeUninit::new(table[$src[17] as usize]); };
-        ($d:ident, $src:ident, 19) => { to_lower!($d, $src, 18); $d[18] = MaybeUninit::new(table[$src[18] as usize]); };
-        ($d:ident, $src:ident, 20) => { to_lower!($d, $src, 19); $d[19] = MaybeUninit::new(table[$src[19] as usize]); };
-        ($d:ident, $src:ident, 21) => { to_lower!($d, $src, 20); $d[20] = MaybeUninit::new(table[$src[20] as usize]); };
-        ($d:ident, $src:ident, 22) => { to_lower!($d, $src, 21); $d[21] = MaybeUninit::new(table[$src[21] as usize]); };
-        ($d:ident, $src:ident, 23) => { to_lower!($d, $src, 22); $d[22] = MaybeUninit::new(table[$src[22] as usize]); };
-        ($d:ident, $src:ident, 24) => { to_lower!($d, $src, 23); $d[23] = MaybeUninit::new(table[$src[23] as usize]); };
-        ($d:ident, $src:ident, 25) => { to_lower!($d, $src, 24); $d[24] = MaybeUninit::new(table[$src[24] as usize]); };
-        ($d:ident, $src:ident, 26) => { to_lower!($d, $src, 25); $d[25] = MaybeUninit::new(table[$src[25] as usize]); };
-        ($d:ident, $src:ident, 27) => { to_lower!($d, $src, 26); $d[26] = MaybeUninit::new(table[$src[26] as usize]); };
-        ($d:ident, $src:ident, 28) => { to_lower!($d, $src, 27); $d[27] = MaybeUninit::new(table[$src[27] as usize]); };
-        ($d:ident, $src:ident, 29) => { to_lower!($d, $src, 28); $d[28] = MaybeUninit::new(table[$src[28] as usize]); };
-        ($d:ident, $src:ident, 30) => { to_lower!($d, $src, 29); $d[29] = MaybeUninit::new(table[$src[29] as usize]); };
-        ($d:ident, $src:ident, 31) => { to_lower!($d, $src, 30); $d[30] = MaybeUninit::new(table[$src[30] as usize]); };
-        ($d:ident, $src:ident, 32) => { to_lower!($d, $src, 31); $d[31] = MaybeUninit::new(table[$src[31] as usize]); };
-        ($d:ident, $src:ident, 33) => { to_lower!($d, $src, 32); $d[32] = MaybeUninit::new(table[$src[32] as usize]); };
-        ($d:ident, $src:ident, 34) => { to_lower!($d, $src, 33); $d[33] = MaybeUninit::new(table[$src[33] as usize]); };
-        ($d:ident, $src:ident, 35) => { to_lower!($d, $src, 34); $d[34] = MaybeUninit::new(table[$src[34] as usize]); };
-    }
-
-    assert!(len < super::MAX_HEADER_NAME_LEN,
-            "header name too long -- max length is {}",
-            super::MAX_HEADER_NAME_LEN);
-
-    // Most of the arms of the match below have a variation of the following pattern:
-    //      to_lower!(b, data, n);
-    //      if eq!(b == b'1' b'2' ... b'n') {
-    //          Ok(StandardHeaderElement.into())
-    //      } else {
-    //          validate(&b[..n])
-    //      }
-    // The soundness of the arms following this pattern is described once in the
-    // match arm for 2. The soundness of exception to this pattern are described in
-    // each such match arm.
-    match len {
-        0 => Err(InvalidHeaderName::new()),
-        2 => {
-            to_lower!(b, data, 2);
-
-            // Precondition: the post-condition on to_lower!() ensures the first 2
-            // elements of b are intitialized and the eq!() call lists 2 bytes
-            // after the ==.
-            if eq!(b == b't' b'e') {
-                Ok(Te.into())
-            } else {
-                // Precondition: the post-condition on to_lower!() ensures that the
-                // first 2 elements of b are intitialized and are valid single-byte
-                // UTF-8. len == 2 so all of b[..len] is intitialized and is valid
-                // UTF-8.
-                validate(&b[..len])
-            }
-        }
-        3 => {
-            to_lower!(b, data, 3);
-
-            if eq!(b == b'a' b'g' b'e') {
-                Ok(Age.into())
-            } else if eq!(b == b'v' b'i' b'a') {
-                Ok(Via.into())
-            } else if eq!(b == b'd' b'n' b't') {
-                Ok(Dnt.into())
-            } else {
-                validate(&b[..len])
-            }
-        }
-        4 => {
-            to_lower!(b, data, 4);
-
-            if eq!(b == b'd' b'a' b't' b'e') {
-                Ok(Date.into())
-            } else if eq!(b == b'e' b't' b'a' b'g') {
-                Ok(Etag.into())
-            } else if eq!(b == b'f' b'r' b'o' b'm') {
-                Ok(From.into())
-            } else if eq!(b == b'h' b'o' b's' b't') {
-                Ok(Host.into())
-            } else if eq!(b == b'l' b'i' b'n' b'k') {
-                Ok(Link.into())
-            } else if eq!(b == b'v' b'a' b'r' b'y') {
-                Ok(Vary.into())
-            } else {
-                validate(&b[..len])
-            }
-        }
-        5 => {
-            to_lower!(b, data, 5);
-
-            if eq!(b == b'a' b'l' b'l' b'o' b'w') {
-                Ok(Allow.into())
-            } else if eq!(b == b'r' b'a' b'n' b'g' b'e') {
-                Ok(Range.into())
-            } else {
-                validate(&b[..len])
-            }
-        }
-        6 => {
-            // this arm mostly follows the pattern except as indicated
-            to_lower!(b, data, 6);
-
-            if eq!(b == b'a' b'c' b'c' b'e' b'p' b't') {
-                return Ok(Accept.into());
-            } else if eq!(b == b'c' b'o' b'o' b'k' b'i' b'e') {
-                return Ok(Cookie.into());
-            } else if eq!(b == b'e' b'x' b'p' b'e' b'c' b't') {
-                return Ok(Expect.into());
-            } else if eq!(b == b'o' b'r' b'i' b'g' b'i' b'n') {
-                return Ok(Origin.into());
-            } else if eq!(b == b'p' b'r' b'a' b'g' b'm' b'a') {
-                return Ok(Pragma.into());
-            // Safety: the post-condtion on to_lower!() means the first 6
-            // elements of b are intitialized so, in particular, b[0] is.
-            } else if unsafe {*(b[0].as_ptr())} == b's' {
-                // Precondition: the post-condtion on to_lower!() means the
-                // first 6 elements of b (and hence the first 5 elements starting
-                // at b[1]) are intitialized.
-                if eq!(b[1] == b'e' b'r' b'v' b'e' b'r') {
-                    return Ok(Server.into());
-                }
-            }
-
-            validate(&b[..len])
-        }
-        7 => {
-            to_lower!(b, data, 7);
-
-            if eq!(b == b'a' b'l' b't' b'-' b's' b'v' b'c') {
-                Ok(AltSvc.into())
-            } else if eq!(b == b'e' b'x' b'p' b'i' b'r' b'e' b's') {
-                Ok(Expires.into())
-            } else if eq!(b == b'r' b'e' b'f' b'e' b'r' b'e' b'r') {
-                Ok(Referer.into())
-            } else if eq!(b == b'r' b'e' b'f' b'r' b'e' b's' b'h') {
-                Ok(Refresh.into())
-            } else if eq!(b == b't' b'r' b'a' b'i' b'l' b'e' b'r') {
-                Ok(Trailer.into())
-            } else if eq!(b == b'u' b'p' b'g' b'r' b'a' b'd' b'e') {
-                Ok(Upgrade.into())
-            } else if eq!(b == b'w' b'a' b'r' b'n' b'i' b'n' b'g') {
-                Ok(Warning.into())
-            } else {
-                validate(&b[..len])
-            }
-        }
-        8 => {
-            to_lower!(b, data, 8);
-
-            // Precondition: the post-condition on to_lower!() means the first
-            // 8 elements of b are intitialized so, in particular, the first 3 are.
-            if eq!(b == b'i' b'f' b'-') {
-                // Precondition: (here and next eq!()) the first 5 elements of b
-                // starting at b[3] are intitialized because the first 8 are.
-                if eq!(b[3] == b'm' b'a' b't' b'c' b'h') {
-                    return Ok(IfMatch.into());
-                } else if eq!(b[3] == b'r' b'a' b'n' b'g' b'e') {
-                    return Ok(IfRange.into());
-                }
-            } else if eq!(b == b'l' b'o' b'c' b'a' b't' b'i' b'o' b'n') {
-                return Ok(Location.into());
-            }
-
-            validate(&b[..len])
-        }
-        9 => {
-            to_lower!(b, data, 9);
-
-            if eq!(b == b'f' b'o' b'r' b'w' b'a' b'r' b'd' b'e' b'd') {
-                Ok(Forwarded.into())
-            } else {
-                validate(&b[..len])
-            }
-        }
-        10 => {
-            to_lower!(b, data, 10);
-
-            if eq!(b == b'c' b'o' b'n' b'n' b'e' b'c' b't' b'i' b'o' b'n') {
-                Ok(Connection.into())
-            } else if eq!(b == b's' b'e' b't' b'-' b'c' b'o' b'o' b'k' b'i' b'e') {
-                Ok(SetCookie.into())
-            } else if eq!(b == b'u' b's' b'e' b'r' b'-' b'a' b'g' b'e' b'n' b't') {
-                Ok(UserAgent.into())
-            } else {
-                validate(&b[..len])
-            }
-        }
-        11 => {
-            to_lower!(b, data, 11);
-
-            if eq!(b == b'r' b'e' b't' b'r' b'y' b'-' b'a' b'f' b't' b'e' b'r') {
-                Ok(RetryAfter.into())
-            } else {
-                validate(&b[..len])
-            }
-        }
-        12 => {
-            to_lower!(b, data, 12);
-
-            if eq!(b == b'c' b'o' b'n' b't' b'e' b'n' b't' b'-' b't' b'y' b'p' b'e') {
-                Ok(ContentType.into())
-            } else if eq!(b == b'm' b'a' b'x' b'-' b'f' b'o' b'r' b'w' b'a' b'r' b'd' b's') {
-                Ok(MaxForwards.into())
-            } else {
-                validate(&b[..len])
-            }
-        }
-        13 => {
-            to_lower!(b, data, 13);
-
-            // Safety: (here and next else if) The post-condition on to_lower!() 
-            // means the first 13 bytes of b are intitialized so b[0] is.
-            if unsafe {*(b[0].as_ptr())} == b'a' {
-                // Precondition: (here and next calls of eq!() with b[1]) the 
-                // first 13 bytes of b are intitialized so the first 12 starting
-                // at b[1] are.
-                if eq!(b[1] == b'c' b'c' b'e' b'p' b't' b'-' b'r' b'a' b'n' b'g' b'e' b's') {
-                    return Ok(AcceptRanges.into());
-                } else if eq!(b[1] == b'u' b't' b'h' b'o' b'r' b'i' b'z' b'a' b't' b'i' b'o' b'n') {
-                    return Ok(Authorization.into());
-                }
-            } else if unsafe {*(b[0].as_ptr())} == b'c' {
-                if eq!(b[1] == b'a' b'c' b'h' b'e' b'-' b'c' b'o' b'n' b't' b'r' b'o' b'l') {
-                    return Ok(CacheControl.into());
-                } else if eq!(b[1] == b'o' b'n' b't' b'e' b'n' b't' b'-' b'r' b'a' b'n' b'g' b'e' )
-                {
-                    return Ok(ContentRange.into());
-                }
-            } else if eq!(b == b'i' b'f' b'-' b'n' b'o' b'n' b'e' b'-' b'm' b'a' b't' b'c' b'h') {
-                return Ok(IfNoneMatch.into());
-            } else if eq!(b == b'l' b'a' b's' b't' b'-' b'm' b'o' b'd' b'i' b'f' b'i' b'e' b'd') {
-                return Ok(LastModified.into());
-            }
-
-            validate(&b[..len])
-        }
-        14 => {
-            to_lower!(b, data, 14);
-
-            if eq!(b == b'a' b'c' b'c' b'e' b'p' b't' b'-' b'c' b'h' b'a' b'r' b's' b'e' b't') {
-                Ok(AcceptCharset.into())
-            } else if eq!(b == b'c' b'o' b'n' b't' b'e' b'n' b't' b'-' b'l' b'e' b'n' b'g' b't' b'h')
-            {
-                Ok(ContentLength.into())
-            } else {
-                validate(&b[..len])
-            }
-        }
-        15 => {
-            to_lower!(b, data, 15);
-
-            // Precondition: The post-condition on to_lower!() ensures the first 15 
-            // bytes of b are intitialized so, in particular the first 7 are.
-            if eq!(b == b'a' b'c' b'c' b'e' b'p' b't' b'-') { // accept-
-                // Precondition: The first 15 bytes of b are intitialized so the
-                // first 8 starting at b[7] are.
-                if eq!(b[7] == b'e' b'n' b'c' b'o' b'd' b'i' b'n' b'g') {
-                    return Ok(AcceptEncoding.into())
-                } else if eq!(b[7] == b'l' b'a' b'n' b'g' b'u' b'a' b'g' b'e') {
-                    return Ok(AcceptLanguage.into())
-                }
-            } else if eq!(b == b'p' b'u' b'b' b'l' b'i' b'c' b'-' b'k' b'e' b'y' b'-' b'p' b'i' b'n' b's') {
-                return Ok(PublicKeyPins.into())
-            } else if eq!(b == b'x' b'-' b'f' b'r' b'a' b'm' b'e' b'-' b'o' b'p' b't' b'i' b'o' b'n' b's') {
-                return Ok(XFrameOptions.into())
-            }
-            else if eq!(b == b'r' b'e' b'f' b'e' b'r' b'r' b'e' b'r' b'-' b'p' b'o' b'l' b'i' b'c' b'y') {
-                return Ok(ReferrerPolicy.into())
-            }
-
-            validate(&b[..len])
-        }
-        16 => {
-            to_lower!(b, data, 16);
-
-            // Precondition: The post-condition on to_lower!() means that the first 
-            // 16 bytes of b are intitialized so, in particular, the first 8 bytes
-            // are.
-            if eq!(b == b'c' b'o' b'n' b't' b'e' b'n' b't' b'-') {
-                // Precondition: The first 16 bytes of b are intitialized so the
-                // first 8 bytes starting at b[8] are.
-                if eq!(b[8] == b'l' b'a' b'n' b'g' b'u' b'a' b'g' b'e') {
-                    return Ok(ContentLanguage.into())
-                } else if eq!(b[8] == b'l' b'o' b'c' b'a' b't' b'i' b'o' b'n') {
-                    return Ok(ContentLocation.into())
-                } else if eq!(b[8] == b'e' b'n' b'c' b'o' b'd' b'i' b'n' b'g') {
-                    return Ok(ContentEncoding.into())
-                }
-            } else if eq!(b == b'w' b'w' b'w' b'-' b'a' b'u' b't' b'h' b'e' b'n' b't' b'i' b'c' b'a' b't' b'e') {
-                return Ok(WwwAuthenticate.into())
-            } else if eq!(b == b'x' b'-' b'x' b's' b's' b'-' b'p' b'r' b'o' b't' b'e' b'c' b't' b'i' b'o' b'n') {
-                return Ok(XXssProtection.into())
-            }
-
-            validate(&b[..len])
-        }
-        17 => {
-            to_lower!(b, data, 17);
-
-            if eq!(b == b't' b'r' b'a' b'n' b's' b'f' b'e' b'r' b'-' b'e' b'n' b'c' b'o' b'd' b'i' b'n' b'g') {
-                Ok(TransferEncoding.into())
-            } else if eq!(b == b'i' b'f' b'-' b'm' b'o' b'd' b'i' b'f' b'i' b'e' b'd' b'-' b's' b'i' b'n' b'c' b'e') {
-                Ok(IfModifiedSince.into())
-            } else if eq!(b == b's' b'e' b'c' b'-' b'w' b'e' b'b' b's' b'o' b'c' b'k' b'e' b't' b'-' b'k' b'e' b'y') {
-                Ok(SecWebSocketKey.into())
-            } else {
-                validate(&b[..len])
-            }
-        }
-        18 => {
-            to_lower!(b, data, 18);
-
-            if eq!(b == b'p' b'r' b'o' b'x' b'y' b'-' b'a' b'u' b't' b'h' b'e' b'n' b't' b'i' b'c' b'a' b't' b'e') {
-                Ok(ProxyAuthenticate.into())
-            } else {
-                validate(&b[..len])
-            }
-        }
-        19 => {
-            to_lower!(b, data, 19);
-
-            if eq!(b == b'c' b'o' b'n' b't' b'e' b'n' b't' b'-' b'd' b'i' b's' b'p' b'o' b's' b'i' b't' b'i' b'o' b'n') {
-                Ok(ContentDisposition.into())
-            } else if eq!(b == b'i' b'f' b'-' b'u' b'n' b'm' b'o' b'd' b'i' b'f' b'i' b'e' b'd' b'-' b's' b'i' b'n' b'c' b'e') {
-                Ok(IfUnmodifiedSince.into())
-            } else if eq!(b == b'p' b'r' b'o' b'x' b'y' b'-' b'a' b'u' b't' b'h' b'o' b'r' b'i' b'z' b'a' b't' b'i' b'o' b'n') {
-                Ok(ProxyAuthorization.into())
-            } else {
-                validate(&b[..len])
-            }
-        }
-        20 => {
-            to_lower!(b, data, 20);
-
-            if eq!(b == b's' b'e' b'c' b'-' b'w' b'e' b'b' b's' b'o' b'c' b'k' b'e' b't' b'-' b'a' b'c' b'c' b'e' b'p' b't') {
-                Ok(SecWebSocketAccept.into())
-            } else {
-                validate(&b[..len])
-            }
-        }
-        21 => {
-            to_lower!(b, data, 21);
-
-            if eq!(b == b's' b'e' b'c' b'-' b'w' b'e' b'b' b's' b'o' b'c' b'k' b'e' b't' b'-' b'v' b'e' b'r' b's' b'i' b'o' b'n') {
-                Ok(SecWebSocketVersion.into())
-            } else {
-                validate(&b[..len])
-            }
-        }
-        22 => {
-            to_lower!(b, data, 22);
-
-            if eq!(b == b'a' b'c' b'c' b'e' b's' b's' b'-' b'c' b'o' b'n' b't' b'r' b'o' b'l' b'-' b'm' b'a' b'x' b'-' b'a' b'g' b'e') {
-                Ok(AccessControlMaxAge.into())
-            } else if eq!(b == b'x' b'-' b'c' b'o' b'n' b't' b'e' b'n' b't' b'-' b't' b'y' b'p' b'e' b'-' b'o' b'p' b't' b'i' b'o' b'n' b's') {
-                Ok(XContentTypeOptions.into())
-            } else if eq!(b == b'x' b'-' b'd' b'n' b's' b'-' b'p' b'r' b'e' b'f' b'e' b't' b'c' b'h' b'-' b'c' b'o' b'n' b't' b'r' b'o' b'l') {
-                Ok(XDnsPrefetchControl.into())
-            } else if eq!(b == b's' b'e' b'c' b'-' b'w' b'e' b'b' b's' b'o' b'c' b'k' b'e' b't' b'-' b'p' b'r' b'o' b't' b'o' b'c' b'o' b'l') {
-                Ok(SecWebSocketProtocol.into())
-            } else {
-                validate(&b[..len])
-            }
-        }
-        23 => {
-            to_lower!(b, data, 23);
-
-            if eq!(b == b'c' b'o' b'n' b't' b'e' b'n' b't' b'-' b's' b'e' b'c' b'u' b'r' b'i' b't' b'y' b'-' b'p' b'o' b'l' b'i' b'c' b'y') {
-                Ok(ContentSecurityPolicy.into())
-            } else {
-                validate(&b[..len])
-            }
-        }
-        24 => {
-            to_lower!(b, data, 24);
-
-            if eq!(b == b's' b'e' b'c' b'-' b'w' b'e' b'b' b's' b'o' b'c' b'k' b'e' b't' b'-' b'e' b'x' b't' b'e' b'n' b's' b'i' b'o' b'n' b's') {
-                Ok(SecWebSocketExtensions.into())
-            } else {
-                validate(&b[..len])
-            }
-        }
-        25 => {
-            to_lower!(b, data, 25);
-
-            if eq!(b == b's' b't' b'r' b'i' b'c' b't' b'-' b't' b'r' b'a' b'n' b's' b'p' b'o' b'r' b't' b'-' b's' b'e' b'c' b'u' b'r' b'i' b't' b'y') {
-                Ok(StrictTransportSecurity.into())
-            } else if eq!(b == b'u' b'p' b'g' b'r' b'a' b'd' b'e' b'-' b'i' b'n' b's' b'e' b'c' b'u' b'r' b'e' b'-' b'r' b'e' b'q' b'u' b'e' b's' b't' b's') {
-                Ok(UpgradeInsecureRequests.into())
-            } else {
-                validate(&b[..len])
-            }
-        }
-        27 => {
-            to_lower!(b, data, 27);
-
-            if eq!(b == b'a' b'c' b'c' b'e' b's' b's' b'-' b'c' b'o' b'n' b't' b'r' b'o' b'l' b'-' b'a' b'l' b'l' b'o' b'w' b'-' b'o' b'r' b'i' b'g' b'i' b'n') {
-                Ok(AccessControlAllowOrigin.into())
-            } else if eq!(b == b'p' b'u' b'b' b'l' b'i' b'c' b'-' b'k' b'e' b'y' b'-' b'p' b'i' b'n' b's' b'-' b'r' b'e' b'p' b'o' b'r' b't' b'-' b'o' b'n' b'l' b'y') {
-                Ok(PublicKeyPinsReportOnly.into())
-            } else {
-                validate(&b[..len])
-            }
-        }
-        28 => {
-            to_lower!(b, data, 28);
-
-            // Precondition: The post-condition of to_lower!() ensures that the first 28 bytes of b
-            // are intitialized so, in particular, the first 21 are.
-            if eq!(b == b'a' b'c' b'c' b'e' b's' b's' b'-' b'c' b'o' b'n' b't' b'r' b'o' b'l' b'-' b'a' b'l' b'l' b'o' b'w' b'-') {
-                // Precondition: The first 28 bytes of b are intitialized so the first 7 bytes
-                // starting at b[21] are.
-                if eq!(b[21] == b'h' b'e' b'a' b'd' b'e' b'r' b's') {
-                    return Ok(AccessControlAllowHeaders.into())
-                } else if eq!(b[21] == b'm' b'e' b't' b'h' b'o' b'd' b's') {
-                    return Ok(AccessControlAllowMethods.into())
-                }
-            }
-
-            validate(&b[..len])
-        }
-        29 => {
-            to_lower!(b, data, 29);
-
-            // Precondition: The post-condition of to_lower!() ensures the fist 29 bytes of b are
-            // intitialized so, in particular, the first 15 bytes are.
-            if eq!(b == b'a' b'c' b'c' b'e' b's' b's' b'-' b'c' b'o' b'n' b't' b'r' b'o' b'l' b'-') {
-                // Precondition: The fisr 29 bytes of b are intitialized so the first 14 bytes
-                // starting at b[15] are.
-                if eq!(b[15] == b'e' b'x' b'p' b'o' b's' b'e' b'-' b'h' b'e' b'a' b'd' b'e' b'r' b's') {
-                    return Ok(AccessControlExposeHeaders.into())
-                } else if eq!(b[15] == b'r' b'e' b'q' b'u' b'e' b's' b't' b'-' b'm' b'e' b't' b'h' b'o' b'd') {
-                    return Ok(AccessControlRequestMethod.into())
-                }
-            }
-
-            validate(&b[..len])
-        }
-        30 => {
-            to_lower!(b, data, 30);
-
-            if eq!(b == b'a' b'c' b'c' b'e' b's' b's' b'-' b'c' b'o' b'n' b't' b'r' b'o' b'l' b'-' b'r' b'e' b'q' b'u' b'e' b's' b't' b'-' b'h' b'e' b'a' b'd' b'e' b'r' b's') {
-                Ok(AccessControlRequestHeaders.into())
-            } else {
-                validate(&b[..len])
-            }
-        }
-        32 => {
-            to_lower!(b, data, 32);
-
-            if eq!(b == b'a' b'c' b'c' b'e' b's' b's' b'-' b'c' b'o' b'n' b't' b'r' b'o' b'l' b'-' b'a' b'l' b'l' b'o' b'w' b'-' b'c' b'r' b'e' b'd' b'e' b'n' b't' b'i' b'a' b'l' b's') {
-                Ok(AccessControlAllowCredentials.into())
-            } else {
-                validate(&b[..len])
-            }
-        }
-        35 => {
-            to_lower!(b, data, 35);
-
-            if eq!(b == b'c' b'o' b'n' b't' b'e' b'n' b't' b'-' b's' b'e' b'c' b'u' b'r' b'i' b't' b'y' b'-' b'p' b'o' b'l' b'i' b'c' b'y' b'-' b'r' b'e' b'p' b'o' b'r' b't' b'-' b'o' b'n' b'l' b'y') {
-                Ok(ContentSecurityPolicyReportOnly.into())
-            } else {
-                validate(&b[..len])
-            }
-        }
-        _ => {
-            if len < 64 {
-                for i in 0..len {
-                    // The precondition on table for parse_hdr() means that b[i] is
-                    // intitialized to a valid single-byte UTF-8 codepoint.
-                    b[i] = MaybeUninit::new(table[data[i] as usize]);
-                }
-
-                // Precondition: the first len bytes of b are intitialized in the loop above so
-                // b[..len] is intitialized and is valid UTF-8.
-                validate(&b[..len])
-            } else {
-                Ok(HdrName::custom(data, false))
-            }
-        }
-    }
-}
-
-#[cfg(all(debug_assertions, target_arch = "wasm32"))]
-/// This version works best in debug mode in wasm
-// Precondition: table maps all bytes that are not valid single-byte UTF-8 to something that is.
->>>>>>> ccf88892
-fn parse_hdr<'a>(
-    data: &'a [u8],
-    b: &'a mut [MaybeUninit<u8>; SCRATCH_BUF_SIZE],
-    table: &[u8; 256],
-) -> Result<HdrName<'a>, InvalidHeaderName> {
-<<<<<<< HEAD
     match data.len() {
         0 => Err(InvalidHeaderName::new()),
-        len @ 1..=64 => {
+        len @ 1..=SCRATCH_BUF_SIZE => {
             // Read from data into the buffer - transforming using `table` as we go
-            data.iter().zip(b.iter_mut()).for_each(|(index, out)| *out = table[*index as usize]);
-            let name = &b[0..len];
+            data.iter()
+                .zip(b.iter_mut())
+                .for_each(|(index, out)| *out = MaybeUninit::new(table[*index as usize]));
+            // Safety: len bytes of b were just initialized.
+            let name: &'a [u8] = unsafe { slice_assume_init(&b[0..len]) };
             match StandardHeader::from_bytes(name) {
                 Some(sh) => Ok(sh.into()),
                 None => {
@@ -1634,131 +1076,9 @@
                         Ok(HdrName::custom(name, true))
                     }
                 }
-=======
-    use self::StandardHeader::*;
-
-    let len = data.len();
-
-    // Precondition: the first len bytes of buf are valid UTF-8.
-    let validate = |buf: &'a [u8], len: usize| {
-        let buf = &buf[..len];
-        if buf.iter().any(|&b| b == 0) {
-            Err(InvalidHeaderName::new())
-        } else {
-            // Precondition: follows from the precondtion on validate.
-            Ok(HdrName::custom(buf, true))
-        }
-    };
-
-    assert!(
-        len < super::MAX_HEADER_NAME_LEN,
-        "header name too long -- max length is {}",
-        super::MAX_HEADER_NAME_LEN
-    );
-
-    match len {
-        0 => Err(InvalidHeaderName::new()),
-        len if len > 64 => Ok(HdrName::custom(data, false)),
-        len => {
-            // Read from data into the buffer - transforming using `table` as we go.
-            // The assignment to *out ensures that each byte is intitialized. Since
-            // *out is a u8 it doesn't matter that we are not dropping *out before
-            // accessing it. The precondition on table for parse_hdr() means that
-            // each intitialized byte of b is valid UTF-8.
-            data.iter().zip(b.iter_mut()).for_each(|(index, out)| *out =
-                                                   MaybeUninit::new(table[*index as
-                                                                    usize]));
-            // Safety: We just intitialized the first len bytes of b in the previous line.
-            let b = unsafe {slice_assume_init(&b[..len])};
-            match &b[0..len] {
-                b"te" => Ok(Te.into()),
-                b"age" => Ok(Age.into()),
-                b"via" => Ok(Via.into()),
-                b"dnt" => Ok(Dnt.into()),
-                b"date" => Ok(Date.into()),
-                b"etag" => Ok(Etag.into()),
-                b"from" => Ok(From.into()),
-                b"host" => Ok(Host.into()),
-                b"link" => Ok(Link.into()),
-                b"vary" => Ok(Vary.into()),
-                b"allow" => Ok(Allow.into()),
-                b"range" => Ok(Range.into()),
-                b"accept" => Ok(Accept.into()),
-                b"cookie" => Ok(Cookie.into()),
-                b"expect" => Ok(Expect.into()),
-                b"origin" => Ok(Origin.into()),
-                b"pragma" => Ok(Pragma.into()),
-                b"server" => Ok(Server.into()),
-                b"alt-svc" => Ok(AltSvc.into()),
-                b"expires" => Ok(Expires.into()),
-                b"referer" => Ok(Referer.into()),
-                b"refresh" => Ok(Refresh.into()),
-                b"trailer" => Ok(Trailer.into()),
-                b"upgrade" => Ok(Upgrade.into()),
-                b"warning" => Ok(Warning.into()),
-                b"if-match" => Ok(IfMatch.into()),
-                b"if-range" => Ok(IfRange.into()),
-                b"location" => Ok(Location.into()),
-                b"forwarded" => Ok(Forwarded.into()),
-                b"connection" => Ok(Connection.into()),
-                b"set-cookie" => Ok(SetCookie.into()),
-                b"user-agent" => Ok(UserAgent.into()),
-                b"retry-after" => Ok(RetryAfter.into()),
-                b"content-type" => Ok(ContentType.into()),
-                b"max-forwards" => Ok(MaxForwards.into()),
-                b"accept-ranges" => Ok(AcceptRanges.into()),
-                b"authorization" => Ok(Authorization.into()),
-                b"cache-control" => Ok(CacheControl.into()),
-                b"content-range" => Ok(ContentRange.into()),
-                b"if-none-match" => Ok(IfNoneMatch.into()),
-                b"last-modified" => Ok(LastModified.into()),
-                b"accept-charset" => Ok(AcceptCharset.into()),
-                b"content-length" => Ok(ContentLength.into()),
-                b"accept-encoding" => Ok(AcceptEncoding.into()),
-                b"accept-language" => Ok(AcceptLanguage.into()),
-                b"public-key-pins" => Ok(PublicKeyPins.into()),
-                b"x-frame-options" => Ok(XFrameOptions.into()),
-                b"referrer-policy" => Ok(ReferrerPolicy.into()),
-                b"content-language" => Ok(ContentLanguage.into()),
-                b"content-location" => Ok(ContentLocation.into()),
-                b"content-encoding" => Ok(ContentEncoding.into()),
-                b"www-authenticate" => Ok(WwwAuthenticate.into()),
-                b"x-xss-protection" => Ok(XXssProtection.into()),
-                b"transfer-encoding" => Ok(TransferEncoding.into()),
-                b"if-modified-since" => Ok(IfModifiedSince.into()),
-                b"sec-websocket-key" => Ok(SecWebSocketKey.into()),
-                b"proxy-authenticate" => Ok(ProxyAuthenticate.into()),
-                b"content-disposition" => Ok(ContentDisposition.into()),
-                b"if-unmodified-since" => Ok(IfUnmodifiedSince.into()),
-                b"proxy-authorization" => Ok(ProxyAuthorization.into()),
-                b"sec-websocket-accept" => Ok(SecWebSocketAccept.into()),
-                b"sec-websocket-version" => Ok(SecWebSocketVersion.into()),
-                b"access-control-max-age" => Ok(AccessControlMaxAge.into()),
-                b"x-content-type-options" => Ok(XContentTypeOptions.into()),
-                b"x-dns-prefetch-control" => Ok(XDnsPrefetchControl.into()),
-                b"sec-websocket-protocol" => Ok(SecWebSocketProtocol.into()),
-                b"content-security-policy" => Ok(ContentSecurityPolicy.into()),
-                b"sec-websocket-extensions" => Ok(SecWebSocketExtensions.into()),
-                b"strict-transport-security" => Ok(StrictTransportSecurity.into()),
-                b"upgrade-insecure-requests" => Ok(UpgradeInsecureRequests.into()),
-                b"access-control-allow-origin" => Ok(AccessControlAllowOrigin.into()),
-                b"public-key-pins-report-only" => Ok(PublicKeyPinsReportOnly.into()),
-                b"access-control-allow-headers" => Ok(AccessControlAllowHeaders.into()),
-                b"access-control-allow-methods" => Ok(AccessControlAllowMethods.into()),
-                b"access-control-expose-headers" => Ok(AccessControlExposeHeaders.into()),
-                b"access-control-request-method" => Ok(AccessControlRequestMethod.into()),
-                b"access-control-request-headers" => Ok(AccessControlRequestHeaders.into()),
-                b"access-control-allow-credentials" => Ok(AccessControlAllowCredentials.into()),
-                b"content-security-policy-report-only" => {
-                    Ok(ContentSecurityPolicyReportOnly.into())
-                }
-                // Precondition: other is the first len bytes of b which was
-                // initialized to valid UTF-8 above.
-                other => validate(other, len),
->>>>>>> ccf88892
             }
         }
-        65..=super::MAX_HEADER_NAME_LEN => Ok(HdrName::custom(data, false)),
+        0..=super::MAX_HEADER_NAME_LEN => Ok(HdrName::custom(data, false)),
         _ => Err(InvalidHeaderName::new()),
     }
 }
@@ -1915,7 +1235,6 @@
     /// let a = HeaderName::from_static("foobar");
     /// let b = HeaderName::from_static("FOOBAR"); // This line panics!
     /// ```
-<<<<<<< HEAD
     #[allow(unconditional_panic)] // required for the panic circumvention
     pub const fn from_static(src: &'static str) -> HeaderName {
         let name_bytes = src.as_bytes();
@@ -1924,27 +1243,6 @@
                 inner: Repr::Standard(standard),
             };
         }
-=======
-    pub fn from_static(src: &'static str) -> HeaderName {
-        let bytes = src.as_bytes();
-        let mut buf = uninit_u8_array();
-        // Precondition: HEADER_CHARS_H2 is a valid table for parse_hdr()
-        match parse_hdr(bytes, &mut buf, &HEADER_CHARS_H2) {
-            Ok(hdr_name) => match hdr_name.inner {
-                Repr::Standard(std) => std.into(),
-                Repr::Custom(MaybeLower { buf: _, lower: true }) => {
-                    let val = ByteStr::from_static(src);
-                    Custom(val).into()
-                },
-                Repr::Custom(MaybeLower { buf: _, lower: false }) => {
-                    // With lower false, the string is left unchecked by
-                    // parse_hdr and must be validated manually.
-                    for &b in bytes.iter() {
-                        if HEADER_CHARS_H2[b as usize] == 0 {
-                            panic!("invalid header name")
-                        }
-                    }
->>>>>>> ccf88892
 
         if name_bytes.len() == 0 || name_bytes.len() > super::MAX_HEADER_NAME_LEN || {
             let mut i = 0;
@@ -2331,13 +1629,13 @@
     })
 }
 
-// Utility functions for MaybeUninit<>. These are drawn from unstable API's on 
+// Utility functions for MaybeUninit<>. These are drawn from unstable API's on
 // MaybeUninit<> itself.
 const SCRATCH_BUF_SIZE: usize = 64;
 
 fn uninit_u8_array() -> [MaybeUninit<u8>; SCRATCH_BUF_SIZE] {
     let arr = MaybeUninit::<[MaybeUninit<u8>; SCRATCH_BUF_SIZE]>::uninit();
-    // Safety: assume_init() is claiming that an array of MaybeUninit<> 
+    // Safety: assume_init() is claiming that an array of MaybeUninit<>
     // has been initilized, but MaybeUninit<>'s do not require initilizaton.
     unsafe { arr.assume_init() }
 }
@@ -2347,7 +1645,7 @@
 // Safety: All elements of `slice` must be initilized to prevent
 // undefined behavior.
 unsafe fn slice_assume_init<T>(slice: &[MaybeUninit<T>]) -> &[T] {
-        &*(slice as *const [MaybeUninit<T>] as *const [T])
+    &*(slice as *const [MaybeUninit<T>] as *const [T])
 }
 
 #[cfg(test)]
@@ -2396,6 +1694,7 @@
     #[test]
     #[should_panic]
     fn test_static_invalid_name_lengths() {
+        // Safety: ONE_TOO_LONG contains only the UTF-8 safe, single-byte codepoint b'a'.
         let _ = HeaderName::from_static(unsafe { std::str::from_utf8_unchecked(ONE_TOO_LONG) });
     }
 
