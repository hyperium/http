--- conflicted
+++ resolved
@@ -1,12 +1,7 @@
-<<<<<<< HEAD
+pub mod method;
 pub mod status;
 pub mod version;
 
+pub use method::Method;
 pub use status::StatusCode;
-=======
-pub mod method;
-pub mod version;
-
-pub use method::Method;
-pub use version::Version;
->>>>>>> 937d6aba
+pub use version::Version;